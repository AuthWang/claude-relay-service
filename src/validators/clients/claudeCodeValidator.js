--- conflicted
+++ resolved
@@ -99,15 +99,10 @@
       const path = req.path || ''
 
       // 1. 先检查是否是 Claude Code 的 User-Agent
-<<<<<<< HEAD
-      // 格式: claude-cli/1.0.86 (external, cli)
-      const claudeCodePattern = /^claude-cli\/[\d.]+([-\w]*)?\s+\(external,\s*cli\)$/i
-=======
       // 格式: claude-cli/1.0.86 (external, cli) sdk-cli sdk-py
 
       const claudeCodePattern = /^claude-cli\/[\d.]+(?:[-\w]*)?\s+\(external,\s*(?:cli|sdk-[a-z]+)\)$/i
 
->>>>>>> c8b72b4e
       if (!claudeCodePattern.test(userAgent)) {
         // 不是 Claude Code 的请求，此验证器不处理
         return false
